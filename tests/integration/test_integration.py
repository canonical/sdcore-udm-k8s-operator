#!/usr/bin/env python3
# Copyright 2023 Canonical Ltd.
# See LICENSE file for licensing details.


import asyncio
import logging
from collections import Counter
from pathlib import Path

import pytest
import yaml
from juju.application import Application
from pytest_operator.plugin import OpsTest

logger = logging.getLogger(__name__)

METADATA = yaml.safe_load(Path("./metadata.yaml").read_text())
APPLICATION_NAME = METADATA["name"]
NRF_APP_NAME = "sdcore-nrf"
DATABASE_APP_NAME = "mongodb-k8s"
TLS_PROVIDER_APP_NAME = "self-signed-certificates"


async def _deploy_database(ops_test: OpsTest):
    """Deploy a MongoDB."""
    assert ops_test.model
    await ops_test.model.deploy(
        DATABASE_APP_NAME,
        application_name=DATABASE_APP_NAME,
        channel="5/edge",
        trust=True,
    )


async def _deploy_nrf(ops_test: OpsTest):
    assert ops_test.model
    await _deploy_database(ops_test)
    await ops_test.model.deploy(
        NRF_APP_NAME,
        application_name=NRF_APP_NAME,
        channel="edge",
        trust=True,
    )
    await ops_test.model.integrate(relation1=DATABASE_APP_NAME, relation2=NRF_APP_NAME)


async def _deploy_tls_provider(ops_test: OpsTest):
    """Deploy a TLS provider."""
    assert ops_test.model
    await ops_test.model.deploy(
        TLS_PROVIDER_APP_NAME,
        application_name=TLS_PROVIDER_APP_NAME,
        channel="beta",
    )


@pytest.fixture(scope="module")
@pytest.mark.abort_on_fail
async def build_and_deploy(ops_test: OpsTest):
    """Build the charm-under-test and deploy it."""
    assert ops_test.model
    deploy_nrf = asyncio.create_task(_deploy_nrf(ops_test))
    deploy_tls = asyncio.create_task(_deploy_tls_provider(ops_test))
    charm = await ops_test.build_charm(".")
    await deploy_nrf
    await deploy_tls
    await ops_test.model.integrate(relation1=NRF_APP_NAME, relation2=TLS_PROVIDER_APP_NAME)
    resources = {
        "udm-image": METADATA["resources"]["udm-image"]["upstream-source"],
    }
    await ops_test.model.deploy(
        charm,
        resources=resources,
        application_name=APPLICATION_NAME,
        trust=True,
    )


@pytest.mark.abort_on_fail
async def test_given_charm_is_built_when_deployed_then_status_is_blocked(
    ops_test: OpsTest, build_and_deploy
):
    assert ops_test.model
    await ops_test.model.wait_for_idle(
        apps=[APPLICATION_NAME],
        status="blocked",
        timeout=1000,
    )


@pytest.mark.abort_on_fail
async def test_relate_and_wait_for_active_status(ops_test: OpsTest, build_and_deploy):
    assert ops_test.model
    await ops_test.model.integrate(
        relation1=f"{APPLICATION_NAME}:fiveg_nrf", relation2=NRF_APP_NAME
    )
    await ops_test.model.integrate(relation1=APPLICATION_NAME, relation2=TLS_PROVIDER_APP_NAME)
    await ops_test.model.wait_for_idle(
        apps=[APPLICATION_NAME],
        status="active",
        timeout=1000,
    )


@pytest.mark.abort_on_fail
async def test_remove_nrf_and_wait_for_blocked_status(ops_test: OpsTest, build_and_deploy):
    assert ops_test.model
    await ops_test.model.remove_application(NRF_APP_NAME, block_until_done=True)
    await ops_test.model.wait_for_idle(apps=[APPLICATION_NAME], status="blocked", timeout=60)


@pytest.mark.abort_on_fail
async def test_restore_nrf_and_wait_for_active_status(ops_test: OpsTest, build_and_deploy):
    assert ops_test.model
    await ops_test.model.deploy(
        NRF_APP_NAME,
        application_name=NRF_APP_NAME,
        channel="edge",
        trust=True,
    )
    await ops_test.model.integrate(
        relation1=f"{NRF_APP_NAME}:database", relation2=DATABASE_APP_NAME
    )
    await ops_test.model.integrate(relation1=NRF_APP_NAME, relation2=TLS_PROVIDER_APP_NAME)
    await ops_test.model.integrate(relation1=APPLICATION_NAME, relation2=NRF_APP_NAME)
    await ops_test.model.wait_for_idle(apps=[APPLICATION_NAME], status="active", timeout=1000)


@pytest.mark.abort_on_fail
async def test_remove_tls_and_wait_for_blocked_status(ops_test: OpsTest, build_and_deploy):
    assert ops_test.model
    await ops_test.model.remove_application(TLS_PROVIDER_APP_NAME, block_until_done=True)
    await ops_test.model.wait_for_idle(apps=[APPLICATION_NAME], status="blocked", timeout=60)


@pytest.mark.abort_on_fail
async def test_restore_tls_and_wait_for_active_status(ops_test: OpsTest, build_and_deploy):
    assert ops_test.model
    await ops_test.model.deploy(
        TLS_PROVIDER_APP_NAME,
        application_name=TLS_PROVIDER_APP_NAME,
        channel="beta",
        trust=True,
    )
<<<<<<< HEAD
    await ops_test.model.add_relation(  # type: ignore[union-attr]
        relation1=APPLICATION_NAME, relation2=TLS_PROVIDER_APP_NAME
    )
    await ops_test.model.wait_for_idle(apps=[APPLICATION_NAME], status="active", timeout=1000)  # type: ignore[union-attr]  # noqa: E501


@pytest.mark.abort_on_fail
async def test_when_scale_app_beyond_1_then_only_one_unit_is_active(
    ops_test: OpsTest, build_and_deploy
):
    assert ops_test.model
    assert isinstance(app := ops_test.model.applications[APPLICATION_NAME], Application)
    await app.scale(3)
    await ops_test.model.wait_for_idle(
        apps=[APPLICATION_NAME], timeout=1000, wait_for_at_least_units=3
    )
    unit_statuses = Counter(unit.workload_status for unit in app.units)
    assert unit_statuses.get("active") == 1
    assert unit_statuses.get("blocked") == 2


async def test_remove_app(ops_test: OpsTest, build_and_deploy):
    assert ops_test.model
    await ops_test.model.remove_application(APPLICATION_NAME, block_until_done=True)
=======
    await ops_test.model.integrate(relation1=APPLICATION_NAME, relation2=TLS_PROVIDER_APP_NAME)
    await ops_test.model.wait_for_idle(apps=[APPLICATION_NAME], status="active", timeout=1000)
>>>>>>> 0fed193d
<|MERGE_RESOLUTION|>--- conflicted
+++ resolved
@@ -143,11 +143,8 @@
         channel="beta",
         trust=True,
     )
-<<<<<<< HEAD
-    await ops_test.model.add_relation(  # type: ignore[union-attr]
-        relation1=APPLICATION_NAME, relation2=TLS_PROVIDER_APP_NAME
-    )
-    await ops_test.model.wait_for_idle(apps=[APPLICATION_NAME], status="active", timeout=1000)  # type: ignore[union-attr]  # noqa: E501
+    await ops_test.model.integrate(relation1=APPLICATION_NAME, relation2=TLS_PROVIDER_APP_NAME)
+    await ops_test.model.wait_for_idle(apps=[APPLICATION_NAME], status="active", timeout=1000)
 
 
 @pytest.mark.abort_on_fail
@@ -167,8 +164,4 @@
 
 async def test_remove_app(ops_test: OpsTest, build_and_deploy):
     assert ops_test.model
-    await ops_test.model.remove_application(APPLICATION_NAME, block_until_done=True)
-=======
-    await ops_test.model.integrate(relation1=APPLICATION_NAME, relation2=TLS_PROVIDER_APP_NAME)
-    await ops_test.model.wait_for_idle(apps=[APPLICATION_NAME], status="active", timeout=1000)
->>>>>>> 0fed193d
+    await ops_test.model.remove_application(APPLICATION_NAME, block_until_done=True)